/*
 * Copyright 2025 Harry Timothy Tumalewa
 *
 * Licensed under the Apache License, Version 2.0 (the "License");
 * you may not use this file except in compliance with the License.
 * You may obtain a copy of the License at
 *
 *     https://www.apache.org/licenses/LICENSE-2.0
 *
 * Unless required by applicable law or agreed to in writing, software
 * distributed under the License is distributed on an "AS IS" BASIS,
 * WITHOUT WARRANTIES OR CONDITIONS OF ANY KIND, either express or implied.
 * See the License for the specific language governing permissions and
 * limitations under the License.
 */

package com.harrytmthy.safebox

import android.content.Context
import android.content.SharedPreferences
import android.security.keystore.KeyGenParameterSpec
import android.security.keystore.KeyProperties.BLOCK_MODE_GCM
import android.security.keystore.KeyProperties.ENCRYPTION_PADDING_NONE
import android.security.keystore.KeyProperties.KEY_ALGORITHM_AES
import android.security.keystore.KeyProperties.PURPOSE_DECRYPT
import android.security.keystore.KeyProperties.PURPOSE_ENCRYPT
import androidx.test.core.app.ApplicationProvider
import androidx.test.ext.junit.runners.AndroidJUnit4
import com.harrytmthy.safebox.SafeBox.Companion.DEFAULT_KEY_ALIAS
<<<<<<< HEAD
=======
import com.harrytmthy.safebox.SafeBox.Companion.DEFAULT_VALUE_KEYSTORE_ALIAS
import com.harrytmthy.safebox.cryptography.AesGcmCipherProvider
import com.harrytmthy.safebox.cryptography.ChaCha20CipherProvider
import com.harrytmthy.safebox.keystore.SecureRandomKeyProvider
import com.harrytmthy.safebox.state.SafeBoxState
>>>>>>> 99c72b27
import com.harrytmthy.safebox.state.SafeBoxStateListener
import kotlinx.coroutines.CoroutineDispatcher
import kotlinx.coroutines.Dispatchers
import kotlinx.coroutines.ExperimentalCoroutinesApi
import kotlinx.coroutines.launch
import kotlinx.coroutines.test.UnconfinedTestDispatcher
import kotlinx.coroutines.test.runTest
import kotlinx.coroutines.withTimeout
import org.junit.After
import org.junit.runner.RunWith
import java.io.File
<<<<<<< HEAD
import java.util.concurrent.atomic.AtomicReference
=======
import java.security.KeyStore
import java.util.concurrent.atomic.AtomicBoolean
import javax.crypto.KeyGenerator
>>>>>>> 99c72b27
import kotlin.test.Test
import kotlin.test.assertContentEquals
import kotlin.test.assertEquals
import kotlin.test.assertNull
import kotlin.test.assertTrue
import kotlin.time.Duration.Companion.seconds

@OptIn(ExperimentalCoroutinesApi::class)
@RunWith(AndroidJUnit4::class)
class SafeBoxTest {

    private val context: Context = ApplicationProvider.getApplicationContext()

    private val fileName = "safebox_test"

    private val legacyAlias = "abc"

    private lateinit var safeBox: SafeBox

    @After
    fun tearDown() {
<<<<<<< HEAD
        SafeBox.getOrNull(fileName)
            ?.edit()
            ?.clear()
            ?.commit()
=======
        safeBox.edit()
            .clear()
            .commit()
        safeBox.close()

        KeyStore.getInstance("AndroidKeyStore").apply {
            load(null)
            deleteEntry(DEFAULT_VALUE_KEYSTORE_ALIAS)
            deleteEntry(legacyAlias)
        }
>>>>>>> 99c72b27

        File(context.noBackupFilesDir, "$fileName.bin").delete()
        File(context.noBackupFilesDir, "$fileName.key.bin").delete()
        File(context.noBackupFilesDir, "$DEFAULT_KEY_ALIAS.bin").delete()
    }

    @Test
    fun create_then_get_shouldReturnSameInstance() {
        safeBox = createSafeBox()

        val instance = SafeBox.get(fileName)

        assertTrue(safeBox === instance)
    }

    @Test
    fun create_withConcurrentCalls_shouldReturnSameInstance() = runTest {
        val createdInstance = AtomicReference<SafeBox>()
        repeat(10) {
            launch(Dispatchers.IO) {
                val newInstance = createSafeBox()
                val previousInstance = createdInstance.getAndSet(newInstance) ?: return@launch
                assertTrue(newInstance === previousInstance)
            }
        }
    }

    @Test
    fun create_withDifferentFileName_shouldReturnDifferentInstances() {
        safeBox = createSafeBox()

        val anotherSafeBox = createSafeBox(fileName = "test_safebox.bin")

        assertTrue(safeBox !== anotherSafeBox)
        assertTrue(safeBox === createSafeBox())
        File(context.noBackupFilesDir, "test_safebox.bin").delete()
    }

    @Test
    fun getString_shouldReturnCorrectValue() {
        safeBox = createSafeBox()
        safeBox.edit()
            .putString("SafeBox", "Secured")
            .apply()

        val value = safeBox.getString("SafeBox", null)

        assertEquals("Secured", value)
    }

    @Test
    fun getString_withRealIoDispatcher_shouldReturnCorrectValue() {
        safeBox = createSafeBox(ioDispatcher = Dispatchers.IO)
        safeBox.edit()
            .putString("SafeBox", "Secured")
            .apply()

        val value = safeBox.getString("SafeBox", null)

        assertEquals("Secured", value)
    }

    @Test
    fun getString_afterRemove_shouldReturnDefaultValue() {
        safeBox = createSafeBox()
        safeBox.edit()
            .putString("SafeBox", "Secured")
            .apply()

        safeBox.edit()
            .remove("SafeBox")
            .commit()

        assertNull(safeBox.getString("SafeBox", null))
    }

    @Test
    fun getString_afterClear_shouldReturnDefaultValue() {
        safeBox = createSafeBox()
        safeBox.edit()
            .putString("firstKey", "firstValue")
            .putInt("secondKey", 42)
            .commit()

        safeBox.edit()
            .clear()
            .commit()

        assertEquals(null, safeBox.getString("firstKey", null))
        assertEquals(0, safeBox.getInt("secondKey", 0))
    }

    @Test
    fun getInt_afterKeyRotation_shouldReturnCorrectValue() {
        val aesGcmCipherProvider = AesGcmCipherProvider.create(
            alias = DEFAULT_VALUE_KEYSTORE_ALIAS,
            aad = fileName.toByteArray(),
        )
        val keyProvider = SecureRandomKeyProvider.create(
            context = context,
            fileName = fileName,
            keyAlias = DEFAULT_KEY_ALIAS,
            keySize = ChaCha20CipherProvider.KEY_SIZE,
            algorithm = ChaCha20CipherProvider.ALGORITHM,
            cipherProvider = aesGcmCipherProvider,
        )
        val keyCipherProvider = ChaCha20CipherProvider(keyProvider, deterministic = true)
        val valueCipherProvider = ChaCha20CipherProvider(keyProvider, deterministic = false)
        safeBox = SafeBox.create(
            context,
            fileName,
            keyCipherProvider,
            valueCipherProvider,
            UnconfinedTestDispatcher(),
        )
        safeBox.edit().putInt("key", 1).commit()

        keyProvider.rotateKey()

        assertEquals(-1, safeBox.getInt("key", -1))
    }

    @Test
    fun getLong_afterKeyAliasChanged_shouldReturnCorrectValue() {
        safeBox = createSafeBox()
        safeBox.edit().putLong("key", 1L).commit()
        safeBox.closeWhenIdle()

        safeBox = createSafeBox(keyAlias = "abc")

        assertEquals(1L, safeBox.getLong("key", -1L))
    }

    @Test
    fun getInt_afterValueKeyStoreAliasChanged_shouldReturnCorrectValue() {
        safeBox = createSafeBox()
        safeBox.edit().putInt("key", 1).commit()
        safeBox.closeWhenIdle()

        safeBox = createSafeBox(valueKeyStoreAlias = "abc")

        assertEquals(1, safeBox.getInt("key", -1))
    }

    @Test
    fun getInt_withLegacyAliasExist_shouldReturnCorrectValue() {
        ensureLegacyAliasInKeyStore()
        safeBox = createSafeBox(valueKeyStoreAlias = legacyAlias)
        safeBox.edit().putInt("mk", 42).commit()
        safeBox.closeWhenIdle()

        safeBox = createSafeBox(valueKeyStoreAlias = legacyAlias)
        val valueAfterMigration = safeBox.getInt("mk", -1)
        safeBox.closeWhenIdle()

        val keystore = KeyStore.getInstance("AndroidKeyStore").apply { load(null) }
        assertEquals(42, valueAfterMigration)
        assertTrue(keystore.containsAlias(DEFAULT_VALUE_KEYSTORE_ALIAS))
        assertFalse(keystore.containsAlias(legacyAlias))

        safeBox = createSafeBox(valueKeyStoreAlias = legacyAlias)
        val valueThirdRun = safeBox.getInt("mk", -1)

        assertEquals(42, valueThirdRun)
    }

    @Test
    fun commit_shouldWaitForApplyCompletion() {
        safeBox = createSafeBox()
        safeBox.edit().apply {
            repeat(100) {
                putInt(it.toString(), it)
            }
        }.apply()

        safeBox.edit()
            .clear()
            .commit()

        assertTrue(safeBox.all.isEmpty())
    }

    @Test
    fun listener_shouldBeCalledOnPutRemoveAndClear() {
        safeBox = createSafeBox()
        val changedKeys = ArrayList<String?>()
        val changedValues = ArrayList<Any?>()
        val listener = SharedPreferences.OnSharedPreferenceChangeListener { _, key ->
            changedKeys.add(key)
            changedValues += safeBox.all[key]
        }
        safeBox.registerOnSharedPreferenceChangeListener(listener)

        safeBox.edit()
            .putFloat("key0", 0.2f)
            .commit()
        safeBox.edit()
            .putLong("key1", 1L)
            .putBoolean("key2", true)
            .remove("key1")
            .clear()
            .putStringSet("key3", setOf("SafeBox"))
            .commit()

        safeBox.unregisterOnSharedPreferenceChangeListener(listener)

        val expectedKeyChanges = listOf(
            "key0", // put Float
            "key0", // cleared Float
            "key1", // put + removed Long
            "key2", // put Boolean
            "key3", // put StringSet
        )
        val expectedValueChanges = listOf(
            0.2f, // put Float
            null, // cleared Float
            null, // put + removed Long
            true, // put Boolean
            setOf("SafeBox"), // put StringSet
        )
        assertContentEquals(expectedKeyChanges, changedKeys)
        assertContentEquals(expectedValueChanges, changedValues)
    }

    @Test
    fun apply_then_commit_shouldHaveCorrectOrder() = runTest {
        safeBox = createSafeBox(ioDispatcher = Dispatchers.IO)

        withTimeout(10.seconds) {
            safeBox.edit().putInt("0", 0).apply()
            safeBox.edit().putInt("1", 1).apply()
            assertTrue(safeBox.edit().clear().commit())
            safeBox.edit().putInt("2", 2).apply()
            safeBox.edit().putInt("3", 3).apply()
            assertTrue(safeBox.edit().clear().commit())
            safeBox.edit().putInt("4", 4).apply()
        }

        assertEquals(4, safeBox.getInt("4", -1))
        assertEquals(-1, safeBox.getInt("3", -1))
        assertEquals(-1, safeBox.getInt("2", -1))
        assertEquals(-1, safeBox.getInt("1", -1))
        assertEquals(-1, safeBox.getInt("0", -1))
    }

    @Test
    fun apply_then_commit_whenRepeatedManyTimes_shouldReturnCorrectValues() {
        safeBox = createSafeBox(ioDispatcher = Dispatchers.IO)

        safeBox.edit().apply {
            repeat(100) {
                putInt(it.toString(), it)
                if (it % 2 == 0) {
                    apply()
                } else {
                    commit()
                }
            }
        }

        repeat(100) {
            assertEquals(it, safeBox.getInt(it.toString(), -1))
        }
    }

    private fun ensureLegacyAliasInKeyStore() {
        val keyStore = KeyStore.getInstance("AndroidKeyStore").apply { load(null) }
        if (keyStore.containsAlias(legacyAlias)) return
        val keyGenerator = KeyGenerator.getInstance(KEY_ALGORITHM_AES, "AndroidKeyStore")
        keyGenerator.init(
            KeyGenParameterSpec.Builder(legacyAlias, PURPOSE_ENCRYPT or PURPOSE_DECRYPT)
                .setBlockModes(BLOCK_MODE_GCM)
                .setEncryptionPaddings(ENCRYPTION_PADDING_NONE)
                .build(),
        )
        keyGenerator.generateKey()
    }

    private fun createSafeBox(
<<<<<<< HEAD
        fileName: String = this.fileName,
=======
        keyAlias: String = DEFAULT_KEY_ALIAS,
        valueKeyStoreAlias: String = DEFAULT_VALUE_KEYSTORE_ALIAS,
>>>>>>> 99c72b27
        ioDispatcher: CoroutineDispatcher = UnconfinedTestDispatcher(),
        stateListener: SafeBoxStateListener? = null,
    ): SafeBox =
        SafeBox.create(
            context = context,
            fileName = fileName,
            keyAlias = keyAlias,
            valueKeyStoreAlias = valueKeyStoreAlias,
            ioDispatcher = ioDispatcher,
            stateListener = stateListener,
        )
}<|MERGE_RESOLUTION|>--- conflicted
+++ resolved
@@ -27,14 +27,10 @@
 import androidx.test.core.app.ApplicationProvider
 import androidx.test.ext.junit.runners.AndroidJUnit4
 import com.harrytmthy.safebox.SafeBox.Companion.DEFAULT_KEY_ALIAS
-<<<<<<< HEAD
-=======
 import com.harrytmthy.safebox.SafeBox.Companion.DEFAULT_VALUE_KEYSTORE_ALIAS
 import com.harrytmthy.safebox.cryptography.AesGcmCipherProvider
 import com.harrytmthy.safebox.cryptography.ChaCha20CipherProvider
 import com.harrytmthy.safebox.keystore.SecureRandomKeyProvider
-import com.harrytmthy.safebox.state.SafeBoxState
->>>>>>> 99c72b27
 import com.harrytmthy.safebox.state.SafeBoxStateListener
 import kotlinx.coroutines.CoroutineDispatcher
 import kotlinx.coroutines.Dispatchers
@@ -46,16 +42,13 @@
 import org.junit.After
 import org.junit.runner.RunWith
 import java.io.File
-<<<<<<< HEAD
+import java.security.KeyStore
 import java.util.concurrent.atomic.AtomicReference
-=======
-import java.security.KeyStore
-import java.util.concurrent.atomic.AtomicBoolean
 import javax.crypto.KeyGenerator
->>>>>>> 99c72b27
 import kotlin.test.Test
 import kotlin.test.assertContentEquals
 import kotlin.test.assertEquals
+import kotlin.test.assertFalse
 import kotlin.test.assertNull
 import kotlin.test.assertTrue
 import kotlin.time.Duration.Companion.seconds
@@ -74,23 +67,18 @@
 
     @After
     fun tearDown() {
-<<<<<<< HEAD
         SafeBox.getOrNull(fileName)
             ?.edit()
             ?.clear()
             ?.commit()
-=======
-        safeBox.edit()
-            .clear()
-            .commit()
-        safeBox.close()
+
+        removeSafeBoxInstance()
 
         KeyStore.getInstance("AndroidKeyStore").apply {
             load(null)
             deleteEntry(DEFAULT_VALUE_KEYSTORE_ALIAS)
             deleteEntry(legacyAlias)
         }
->>>>>>> 99c72b27
 
         File(context.noBackupFilesDir, "$fileName.bin").delete()
         File(context.noBackupFilesDir, "$fileName.key.bin").delete()
@@ -217,7 +205,7 @@
     fun getLong_afterKeyAliasChanged_shouldReturnCorrectValue() {
         safeBox = createSafeBox()
         safeBox.edit().putLong("key", 1L).commit()
-        safeBox.closeWhenIdle()
+        removeSafeBoxInstance()
 
         safeBox = createSafeBox(keyAlias = "abc")
 
@@ -228,7 +216,7 @@
     fun getInt_afterValueKeyStoreAliasChanged_shouldReturnCorrectValue() {
         safeBox = createSafeBox()
         safeBox.edit().putInt("key", 1).commit()
-        safeBox.closeWhenIdle()
+        removeSafeBoxInstance()
 
         safeBox = createSafeBox(valueKeyStoreAlias = "abc")
 
@@ -240,11 +228,11 @@
         ensureLegacyAliasInKeyStore()
         safeBox = createSafeBox(valueKeyStoreAlias = legacyAlias)
         safeBox.edit().putInt("mk", 42).commit()
-        safeBox.closeWhenIdle()
+        removeSafeBoxInstance()
 
         safeBox = createSafeBox(valueKeyStoreAlias = legacyAlias)
         val valueAfterMigration = safeBox.getInt("mk", -1)
-        safeBox.closeWhenIdle()
+        removeSafeBoxInstance()
 
         val keystore = KeyStore.getInstance("AndroidKeyStore").apply { load(null) }
         assertEquals(42, valueAfterMigration)
@@ -369,13 +357,14 @@
         keyGenerator.generateKey()
     }
 
+    private fun removeSafeBoxInstance(fileName: String = this.fileName) {
+        SafeBox.instances.remove(fileName)
+    }
+
     private fun createSafeBox(
-<<<<<<< HEAD
         fileName: String = this.fileName,
-=======
         keyAlias: String = DEFAULT_KEY_ALIAS,
         valueKeyStoreAlias: String = DEFAULT_VALUE_KEYSTORE_ALIAS,
->>>>>>> 99c72b27
         ioDispatcher: CoroutineDispatcher = UnconfinedTestDispatcher(),
         stateListener: SafeBoxStateListener? = null,
     ): SafeBox =
