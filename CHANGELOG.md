--- conflicted
+++ resolved
@@ -2,7 +2,6 @@
 
 All notable changes to this project will be documented in this file.
 
-<<<<<<< HEAD
 ## [1.2.0-alpha01] - 2025-08-25
 
 ### Added
@@ -22,7 +21,7 @@
 
 ### Fixed
 - Rolls up fixes from 1.1.1–1.1.3, including serialized writes to prevent overlapping `.apply()`/`.commit()`. ([#60](https://github.com/harrytmthy/safebox/issues/60), [#51](https://github.com/harrytmthy/safebox/issues/51), [#54](https://github.com/harrytmthy/safebox/issues/54))
-=======
+
 ## [1.1.5] - 2025-08-29
 
 ### Fixed
@@ -30,7 +29,6 @@
 
 ### Deprecated
 - **AAD-taking factory:** AAD is now ignored and planned for removal in **v1.3**. ([#72](https://github.com/harrytmthy/safebox/issues/72))
->>>>>>> 99c72b27
 
 ## [1.1.4] - 2025-08-27
 
